--- conflicted
+++ resolved
@@ -16,26 +16,16 @@
     ];
     const [currentId, setCurrentId] = useState<number>(0);
     const [selections, setSelections] = useState<number[]>(Array(sentences.length).fill(-1));
-<<<<<<< HEAD
-=======
+
     const [isComplete, setIsComplete] = useState(false);
 
     const isLastQuestion = currentId === sentences.length - 1;
->>>>>>> e663be1a
+
 
     // build 5 option objects based on the currentId, wrapping around the sentences array
     // simple editable texts you can modify directly
     // optionsBySentence[i] is an array of 5 option objects for sentence i.
-<<<<<<< HEAD
-    const optionsBySentence: { id: number; text: string; score:number }[][] = [
-        // options for sentence 0
-        [
-            { id: 0, text: "Sunrise over the quiet city",score:0},
-            { id: 1, text: "A soft morning hush",score:0.2 },
-            { id: 2, text: "Dawn paints the rooftops" ,score:0.4},
-            { id: 3, text: "First light, slow and warm" ,score:0.6},
-            { id: 4, text: "City wakes in amber tones" ,score:0.8}
-=======
+
     const optionsBySentence: { id: number; text: string }[][] = [
         // options for feeling today
         [
@@ -44,87 +34,48 @@
             { id: 2, text: "Neutral" },
             { id: 3, text: "Not great" },
             { id: 4, text: "Struggling" }
->>>>>>> e663be1a
         ],
         // options for sleep
         [
-<<<<<<< HEAD
-            { id: 0, text: "Sunrise version two" ,score:0},
-            { id: 1, text: "Echo of the morning",score:0.2 },
-            { id: 2, text: "Rising light again",score:0.4 },
-            { id: 3, text: "Another quiet dawn",score:0.6 },
-            { id: 4, text: "Soft glow over streets",score:0.8 }
-=======
+
             { id: 0, text: "Slept well" },
             { id: 1, text: "Decent sleep" },
             { id: 2, text: "Could be better" },
             { id: 3, text: "Poor sleep" },
             { id: 4, text: "Barely slept" }
->>>>>>> e663be1a
         ],
         // options for energy
         [
-<<<<<<< HEAD
-            { id: 0, text: "Steam curls from the mug" ,score:0},
-            { id: 1, text: "Coffee and first light",score:0.2 },
-            { id: 2, text: "Warm cup on the desk",score:0.4 },
-            { id: 3, text: "Aromatic morning ritual" ,score:0.6},
-            { id: 4, text: "Mug and a fresh page" ,score:0.8}
-=======
+
             { id: 0, text: "Very energetic" },
             { id: 1, text: "Moderately energetic" },
             { id: 2, text: "Average energy" },
             { id: 3, text: "Low energy" },
             { id: 4, text: "Very tired" }
->>>>>>> e663be1a
         ],
         // options for stress
         [
-<<<<<<< HEAD
-            { id: 0, text: "Breeze carries rain scent" ,score:0},
-            { id: 1, text: "Wind from the hills",score:0.2 },
-            { id: 2, text: "Fresh, rain-tinged air",score:0.4 },
-            { id: 3, text: "A gentle, cool draft",score:0.6 },
-            { id: 4, text: "Hills whisper of showers" ,score:0.8}
-=======
             { id: 0, text: "Very relaxed" },
             { id: 1, text: "Slightly stressed" },
             { id: 2, text: "Moderately stressed" },
             { id: 3, text: "Quite stressed" },
             { id: 4, text: "Overwhelmed" }
->>>>>>> e663be1a
         ],
         // options for basic needs
         [
-<<<<<<< HEAD
-            { id: 0, text: "Opened notebook, words flow",score:0 },
-            { id: 1, text: "She writes without thinking",score:0.2 },
-            { id: 2, text: "Ink spills honest thoughts",score:0.4 },
-            { id: 3, text: "Pages fill in quiet focus",score:0.6 },
-            { id: 4, text: "Thoughts become visible lines",score:0.8 }
-=======
             { id: 0, text: "All needs met" },
             { id: 1, text: "Most needs met" },
             { id: 2, text: "Some needs met" },
             { id: 3, text: "Few needs met" },
             { id: 4, text: "Need attention" }
->>>>>>> e663be1a
         ],
         // options for main emotion
         [
-<<<<<<< HEAD
-            { id: 0, text: "Market hums at noon",score:0 },
-            { id: 1, text: "Colorful stalls and laughter",score:0.2 },
-            { id: 2, text: "Noon bustle and bright wares",score:0.4 },
-            { id: 3, text: "A lively afternoon scene",score:0.6 },
-            { id: 4, text: "Vendors call, crowds wander",score:0.8 }
-=======
             { id: 0, text: "Happy" },
             { id: 1, text: "Calm" },
             { id: 2, text: "Anxious" },
             { id: 3, text: "Sad" },
             { id: 4, text: "Mixed" }
->>>>>>> e663be1a
         ]
     ];
 
@@ -203,59 +154,8 @@
     return (
         <div className="flex items-center justify-center min-h-screen">
             <div className="w-full max-w-2xl mt-[-50] rounded-lg text-center">
-<<<<<<< HEAD
-                <TextGenerateEffect
-                    key={currentId} // force remount on id change
-                    words={sentences.find(s => s.id === currentId)?.text ?? ''}
-                />
-                <div
-                    role="radiogroup"
-                    aria-label="Generated options"
-                    className="flex justify-center mt-20 space-x-2"
-                    // assign a unique name for each group
-                >
-                    {options.map((opt, i) => {
-                        const btnIndex = i + 1;
-                      const isSelected = selections[currentId] === opt.id;
-
-                        return (
-                            <Button
-                                                          key={`${currentId}-${opt.id}`}
-                                                          role="radio"
-                                                          aria-checked={selections[currentId] === btnIndex}
-                                                          variant={selections[currentId] === btnIndex ? "default" : "ghost"}
-                                                          onClick={() => {
-                                                           const newSelections = [...selections];
-                                                           newSelections[currentId] = btnIndex; 
-                                                           setSelections(newSelections);
-                                                           }}>
-                                                           {opt.text}
-                           </Button>
-                        );
-                    })}
-                </div>
-                <div className="flex justify-center pt-17 space-x-4">
-                    <Button variant="ghost" disabled={currentId === 0}
-                        onClick={handleBack}
-                    >
-                    <StepBackIcon />
-                        Back
-                    </Button>
-                    <Button
-                     onClick={handleNext}
-                    disabled={selections[currentId] === -1}
-                       
-                    >
-<<<<<<< HEAD
-                         {isLastQuestion ? "Finish" : "Next"}
-                      
-=======
-                        Next
-                    <ForwardIcon />
->>>>>>> f53487bd19c561dbd9f2a64f5deb896a5403c2a5
                     </Button>
                 </div>
-=======
                 {isComplete ? (
                     <div className="text-xl font-medium text-green-600 mb-4">
                         Thank you for completing your daily check-in!
@@ -308,7 +208,6 @@
                         </div>
                     </>
                 )}
->>>>>>> e663be1a
             </div>
         </div>
     );
