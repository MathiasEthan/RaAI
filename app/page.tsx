--- conflicted
+++ resolved
@@ -10,9 +10,6 @@
 import { AnimatedTestimonials } from "@/components/ui/animated-testimonials";
 
 export default function Home() {
-<<<<<<< HEAD
-const words : string= "Decode Your Emotions, Master Your Life"
-=======
 const words : string= "decode your emotions, master your life"
 const weAre = [ {
       quote:
@@ -50,7 +47,6 @@
       src: mox.src,
     },
   ];
->>>>>>> 35f89177
   return (
     <div className="p-5 m-5">
       <main className="min-h-screen flex flex-col items-center justify-center mt-[-120]">
@@ -72,8 +68,6 @@
         </div>
         
       </div>
-<<<<<<< HEAD
-=======
       <AnimatedTestimonials testimonials={weAre}/>
       <div className="w-full mt-4">
         <footer className="text-white p-6 text-center rounded-t-lg">
@@ -86,7 +80,6 @@
 
       
 
->>>>>>> 35f89177
     </div>
   );
 }