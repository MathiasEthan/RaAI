<<<<<<< HEAD
'use client'
import React, { useState } from 'react'
import { Card } from "@/components/ui/card"
import { Textarea } from "@/components/ui/textarea"
import { Button } from "@/components/ui/button"
import { 
  IconSos, 
  IconPhone, 
  IconMessage, 
  IconAlertTriangle 
} from "@tabler/icons-react"

import {
  ChartContainer,
  ChartTooltip,
  ChartTooltipContent
} from "@/components/ui/chart"
import {
  LineChart,
  Line,
  XAxis,
  YAxis,
  CartesianGrid
} from "recharts";


type MoodEntry = {
  date: string; // storing ISO string since you’re saving via toISOString()
  score: number;
=======
"use client";

import React, { useState, useEffect, useRef, FormEvent, memo } from 'react';
import { Loader2, Send } from 'lucide-react';
import { cn } from "@/lib/utils";

import { Button } from "@/components/ui/button";
import { Input } from "@/components/ui/input";
import { Avatar, AvatarFallback } from "@/components/ui/avatar";
import { ScrollArea } from "@/components/ui/scrollarea";

interface Message {
  id: string;
  text: string;
  senderId: string;
  timestamp: Date;
}

const USER_ID = 'user123';
const BOT_ID = 'bot';
const BOT_GREETING: Message = {
  id: '1',
  text: 'Hello! How are you feeling today?',
  senderId: BOT_ID,
  timestamp: new Date(),
>>>>>>> 4241398d
};

const ChatMessage = memo(({ message, isCurrentUser }: { message: Message; isCurrentUser: boolean }) => {
  const senderName = isCurrentUser ? 'You' : message.senderId;
  const avatarFallback = senderName.slice(0, 2).toUpperCase();

  return (
    <div
      className={cn(
        "flex items-end gap-3",
        isCurrentUser && "justify-end"
      )}
    >
      {!isCurrentUser && (
        <Avatar className="h-8 w-8">
          <AvatarFallback>{avatarFallback}</AvatarFallback>
        </Avatar>
      )}
      <div
        className={cn(
          "max-w-[80%] flex flex-col rounded-xl p-3",
          isCurrentUser
            ? "bg-blue-600 text-white rounded-br-none"
            : "bg-gray-200 dark:bg-gray-800 text-gray-900 dark:text-gray-50 rounded-bl-none"
        )}
      >
        <p className="text-sm">{message.text}</p>
        <p className="text-xs mt-1 self-end opacity-70">
          {new Date(message.timestamp).toLocaleTimeString([], { hour: '2-digit', minute: '2-digit' })}
        </p>
      </div>
      {isCurrentUser && (
        <Avatar className="h-8 w-8">
          <AvatarFallback>{avatarFallback}</AvatarFallback>
        </Avatar>
      )}
    </div>
  );
});
ChatMessage.displayName = 'ChatMessage';


const MoodIndex = () => {
  const [messages, setMessages] = useState<Message[]>([BOT_GREETING]);
  const [input, setInput] = useState('');
  const [loading, setLoading] = useState(false);
  const messagesEndRef = useRef<HTMLDivElement>(null);

  useEffect(() => {
    const lastMessage = messages[messages.length - 1];
    // Only scroll down if the last message was from the current user.
    // This prevents the view from scrolling down on a bot response.
    if (lastMessage?.senderId === USER_ID) {
      messagesEndRef.current?.scrollIntoView({ behavior: 'smooth' });
    }
  }, [messages]);

  useEffect(() => {
    const lastMessage = messages[messages.length - 1];
    if (lastMessage?.senderId === USER_ID) {
      setLoading(true);
      const timer = setTimeout(() => {
        const botResponse: Message = {
          id: Date.now().toString(),
          text: "Thank you for sharing that. I'm here to listen whenever you need.",
          senderId: BOT_ID,
          timestamp: new Date(),
        };
        setMessages((prev) => [...prev, botResponse]);
        setLoading(false);
      }, 1500); // 1.5-second delay

      return () => clearTimeout(timer);
    }
  }, [messages]);

  const handleSendMessage = (e: FormEvent) => {
    e.preventDefault();
    if (input.trim() === '' || loading) return;

    const newMessage: Message = {
      id: Date.now().toString(),
      text: input,
      senderId: USER_ID,
      timestamp: new Date(),
    };

    setMessages((prev) => [...prev, newMessage]);
    setInput('');
  };

  return (
    <div className="flex flex-col h-screen bg-white dark:bg-gray-950 text-gray-900 dark:text-gray-50 font-sans">
      <div className="flex-1 overflow-hidden p-4 flex flex-col items-center">
        <div className="w-full max-w-4xl h-full flex flex-col rounded-xl shadow-md bg-gray-50 dark:bg-gray-900">
          <div className="bg-gray-100 dark:bg-gray-800 p-4 rounded-t-xl border-b border-gray-200 dark:border-gray-700">
            <h1 className="text-lg font-semibold text-center">Mood Journal</h1>
          </div>
          <div className="flex-1 p-4 overflow-hidden">
            <ScrollArea className="h-full">
              <div className="flex flex-col space-y-4 pr-4">
                {messages.map((msg) => (
                  <ChatMessage key={msg.id} message={msg} isCurrentUser={msg.senderId === USER_ID} />
                ))}
                <div ref={messagesEndRef} />
              </div>
            </ScrollArea>
          </div>
          <div className="p-4 border-t border-gray-200 dark:border-gray-700">
            <form onSubmit={handleSendMessage} className="flex w-full items-center space-x-2">
              <Input
                placeholder="Type your message..."
                value={input}
                onChange={(e) => setInput(e.target.value)}
                disabled={loading}
                className="flex-1 bg-gray-100 dark:bg-gray-800 border-gray-300 dark:border-gray-600"
              />
              <Button size="icon" type="submit" disabled={loading || input.trim() === ''} className="flex-shrink-0">
                {loading ? <Loader2 className="animate-spin" /> : <Send size={20} />}
              </Button>
            </form>
          </div>
        </div>
      </div>
    </div>
  );
};
            </LineChart>
          </ChartContainer>
        </Card>
      )}

      {/* Crisis Support Section */}
      <div className="w-full max-w-md mt-8 p-6 bg-red-50 dark:bg-red-950 border border-red-200 dark:border-red-800 rounded-lg">
        <h3 className="text-lg font-semibold text-red-800 dark:text-red-200 mb-3 text-center flex items-center justify-center gap-2">
          <IconSos className="h-5 w-5" />
          Need Support?
        </h3>
        <p className="text-sm text-red-700 dark:text-red-300 mb-4 text-center">
          If you&apos;re struggling, help is available 24/7
        </p>
        <div className="space-y-3">
          <div className="grid grid-cols-1 gap-2">
            <Button 
              variant="outline" 
              size="sm"
              className="border-red-300 text-red-700 hover:bg-red-100 dark:border-red-700 dark:text-red-300 flex items-center gap-2"
              onClick={() => window.open('tel:988', '_blank')}
            >
              <IconPhone className="h-4 w-4" />
              Call 988 Crisis Line
            </Button>
            <Button 
              variant="outline" 
              size="sm"
              className="border-red-300 text-red-700 hover:bg-red-100 dark:border-red-700 dark:text-red-300 flex items-center gap-2"
              onClick={() => window.open('sms:741741', '_blank')}
            >
              <IconMessage className="h-4 w-4" />
              Text HOME to 741741
            </Button>
          </div>
          <div className="text-center">
            <Button 
              size="sm" 
              variant="destructive"
              className="flex items-center gap-2"
              onClick={() => window.open('tel:911', '_blank')}
            >
              <IconAlertTriangle className="h-4 w-4" />
              Emergency: Call 911
            </Button>
          </div>
        </div>
      </div>
    </>
  )
}

export default MoodIndex;<|MERGE_RESOLUTION|>--- conflicted
+++ resolved
@@ -1,34 +1,3 @@
-<<<<<<< HEAD
-'use client'
-import React, { useState } from 'react'
-import { Card } from "@/components/ui/card"
-import { Textarea } from "@/components/ui/textarea"
-import { Button } from "@/components/ui/button"
-import { 
-  IconSos, 
-  IconPhone, 
-  IconMessage, 
-  IconAlertTriangle 
-} from "@tabler/icons-react"
-
-import {
-  ChartContainer,
-  ChartTooltip,
-  ChartTooltipContent
-} from "@/components/ui/chart"
-import {
-  LineChart,
-  Line,
-  XAxis,
-  YAxis,
-  CartesianGrid
-} from "recharts";
-
-
-type MoodEntry = {
-  date: string; // storing ISO string since you’re saving via toISOString()
-  score: number;
-=======
 "use client";
 
 import React, { useState, useEffect, useRef, FormEvent, memo } from 'react';
@@ -54,7 +23,6 @@
   text: 'Hello! How are you feeling today?',
   senderId: BOT_ID,
   timestamp: new Date(),
->>>>>>> 4241398d
 };
 
 const ChatMessage = memo(({ message, isCurrentUser }: { message: Message; isCurrentUser: boolean }) => {
