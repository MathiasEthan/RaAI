'use client';

import React, { useState } from 'react';
import { CardContainer, CardBody, CardItem } from "@/components/ui/3d-card";
import { Button } from "@/components/ui/button";
import { twMerge } from 'tailwind-merge';
import { BackgroundBeams } from "@/components/ui/BackgroundBeams";

// Define the shape of our data
interface Challenge {
    id: string;
    title: string;
    description: string;
    reward: string;
}

interface UserChallenge {
    challengeId: string;
    currentStreak: number;
    lastCompletedDate: string;
}

const cn = (...classNames: any[]) => twMerge(classNames);
const mockChallenges: Challenge[] = [
    { id: '1', title: 'Daily Gratitude', description: 'Write down three things you are grateful for each day.', reward: 'A sense of calm' },
    { id: '2', title: 'Mindful Breathing', description: 'Practice 5 minutes of focused breathing.', reward: 'Reduced stress' },
    { id: '3', title: 'Positive Affirmations', description: 'Repeat a positive affirmation to yourself.', reward: 'Increased confidence' },
    { id: '4', title: 'Random Acts of Kindness', description: 'Perform a kind act for someone else.', reward: 'Boosted mood' },
    { id: '5', title: 'Digital Detox', description: 'Spend one hour without any digital devices.', reward: 'Mental clarity' },
    { id: '6', title: 'Nature Walk', description: 'Take a 20-minute walk outside.', reward: 'Improved focus' },
];

const Challenges = () => {
    const [challenges, setChallenges] = useState<Challenge[]>(mockChallenges);
    const [userChallenges, setUserChallenges] = useState<{ [key: string]: UserChallenge }>({});
    const [userId, setUserId] = useState<string | null>('mock-user-1234');
    const [loading, setLoading] = useState<boolean>(false);

    const handleJoinChallenge = (challengeId: string) => {
        setUserChallenges(prev => ({
            ...prev,
            [challengeId]: { challengeId, currentStreak: 0, lastCompletedDate: '' }
        }));
    };

    const handleCompleteDay = (challengeId: string) => {
        const today = new Date().toISOString().slice(0, 10);
        setUserChallenges(prev => {
            const currentData = prev[challengeId];
            if (currentData.lastCompletedDate === today) {
                return prev;
            }
            return {
                ...prev,
                [challengeId]: {
                    ...currentData,
                    currentStreak: currentData.currentStreak + 1,
                    lastCompletedDate: today
                }
            };
        });
    };

    if (loading) {
        return <div className="text-center text-white text-xl">Loading challenges...</div>;
    }

    if (!userId) {
        return <div className="text-center text-white text-xl">Please wait, authenticating...</div>;
    }

    return (
<<<<<<< HEAD
        // Added relative positioning and a higher z-index to the main container
        // to ensure content is above the BackgroundBeams.
        <div className="relative w-full min-h-screen pt-24 pb-12 flex flex-col items-center">
            <div className="relative z-10 w-full max-w-7xl mx-auto px-4">
                <h1 className="text-center text-4xl sm:text-5xl font-bold mb-4 bg-gradient-to-r from-purple-400 to-indigo-600 text-transparent bg-clip-text">
                    Community Challenges
                </h1>
                <p className="text-center text-lg sm:text-xl text-muted-foreground mb-12">
                    Join a challenge and build your emotional wellness streak. Your User ID: {userId}
                </p>
                <div className="grid grid-cols-1 md:grid-cols-2 lg:grid-cols-3 gap-8">
                    {challenges.map(challenge => {
                        const userHasJoined = !!userChallenges[challenge.id];
                        const userStreak = userHasJoined ? userChallenges[challenge.id].currentStreak : 0;
                        const canCompleteToday = userHasJoined && userChallenges[challenge.id].lastCompletedDate !== new Date().toISOString().slice(0, 10);

                        return (
                            <CardContainer 
                                key={challenge.id} 
                                // Cleaned up containerClassName for better alignment
                                containerClassName="w-full flex justify-center items-center" 
                                // Added a fixed width to the card for consistent 3D effect.
                                className="w-full h-auto max-w-sm"
                            >
                                <CardBody 
                                    className="bg-card text-card-foreground relative group/card w-full h-auto rounded-xl p-6 border border-gray-700 shadow-lg hover:shadow-2xl transition-all duration-300"
                                >
                                    <CardItem
                                        translateZ="50"
                                        className="text-xl font-bold text-card-foreground mb-2"
                                    >
                                        {challenge.title}
                                    </CardItem>
                                    <CardItem
                                        as="p"
                                        translateZ="60"
                                        className="text-muted-foreground text-sm mt-2 mb-4"
                                    >
                                        {challenge.description}
                                    </CardItem>
                                    <CardItem translateZ="40" className="w-full mt-4">
                                        <div className="text-lg font-semibold">
                                            Reward: <span className="text-purple-400">{challenge.reward}</span>
                                        </div>
                                    </CardItem>
                                    <CardItem translateZ="30" className="w-full mt-2 mb-6">
                                        <div className="flex items-center text-lg">
                                            Your Streak: <span className="ml-2 font-bold text-yellow-400">{userStreak}</span>
                                            <span className="ml-1 text-yellow-400">🔥</span>
                                        </div>
                                    </CardItem>
                                    <CardItem
                                        translateZ={20}
                                        as="div"
                                        className="w-full mt-auto"
                                    >
                                        {!userHasJoined ? (
                                            <Button
                                                onClick={() => handleJoinChallenge(challenge.id)}
                                                className="w-full"
                                            >
                                                Join Challenge
                                            </Button>
                                        ) : (
                                            <Button
                                                onClick={() => handleCompleteDay(challenge.id)}
                                                disabled={!canCompleteToday}
                                                className={cn(
                                                    "w-full font-bold",
                                                    !canCompleteToday && "cursor-not-allowed"
                                                )}
                                                variant={canCompleteToday ? "default" : "secondary"}
                                            >
                                                {canCompleteToday ? "Complete Today" : "Completed!"}
                                            </Button>
                                        )}
                                    </CardItem>
                                </CardBody>
                            </CardContainer>
                        );
                    })}
                </div>
=======
        <div className="p-8 relative">
            <h1 className="text-center text-5xl font-bold mb-4">Community Challenges</h1>
            <p className="text-center text-xl text-muted-foreground mb-12">Join a challenge and build your emotional wellness streak. Your User ID: {userId}</p>
            <div className="grid grid-cols-1 md:grid-cols-2 lg:grid-cols-3 gap-6">
                {challenges.map(challenge => {
                    const userHasJoined = !!userChallenges[challenge.id];
                    const userStreak = userHasJoined ? userChallenges[challenge.id].currentStreak : 0;
                    const canCompleteToday = userHasJoined && userChallenges[challenge.id].lastCompletedDate !== new Date().toISOString().slice(0, 10);

                    return (
                        <CardContainer key={challenge.id} containerClassName="w-full h-full p-0">
                            <CardBody className="bg-card text-card-foreground rounded-xl shadow-lg border border-border flex flex-col justify-between p-6 w-full h-full">
                                <div>
                                    <CardItem translateZ="50">
                                        <h2 className="text-2xl font-bold">{challenge.title}</h2>
                                    </CardItem>
                                    <CardItem translateZ="60">
                                        <p className="text-muted-foreground mt-2">{challenge.description}</p>
                                    </CardItem>
                                    <div className="space-y-4 mt-4">
                                        <CardItem translateZ="40">
                                            <div className="text-lg font-semibold">Reward: <span className="text-primary">{challenge.reward}</span></div>
                                        </CardItem>
                                        <CardItem translateZ="30">
                                            <div className="flex items-center text-lg">
                                                Your Streak: <span className="ml-2 font-bold text-accent-foreground">{userStreak}</span>
                                                <span className="ml-1 text-accent-foreground">🔥</span>
                                            </div>
                                        </CardItem>
                                    </div>
                                </div>
                                <CardItem translateZ="20" className="mt-6">
                                    {!userHasJoined ? (
                                        <Button
                                            onClick={() => handleJoinChallenge(challenge.id)}
                                            className="w-full"
                                            variant="default"
                                        >
                                            Join Challenge
                                        </Button>
                                    ) : (
                                        <Button
                                            onClick={() => handleCompleteDay(challenge.id)}
                                            disabled={!canCompleteToday}
                                            className={cn(
                                                "w-full",
                                                canCompleteToday ? "" : "opacity-50 cursor-not-allowed"
                                            )}
                                            variant={canCompleteToday ? "default" : "secondary"}
                                        >
                                            {canCompleteToday ? "Complete Today" : "Completed!"}
                                        </Button>
                                    )}
                                </CardItem>
                            </CardBody>
                        </CardContainer>
                    );
                })}
>>>>>>> 4cdb9a72
            </div>
            <BackgroundBeams className="absolute top-0 left-0 w-full h-full -z-10 pointer-events-none" />
        </div>
    );
};
export default Challenges;<|MERGE_RESOLUTION|>--- conflicted
+++ resolved
@@ -70,7 +70,6 @@
     }
 
     return (
-<<<<<<< HEAD
         // Added relative positioning and a higher z-index to the main container
         // to ensure content is above the BackgroundBeams.
         <div className="relative w-full min-h-screen pt-24 pb-12 flex flex-col items-center">
@@ -153,66 +152,7 @@
                         );
                     })}
                 </div>
-=======
-        <div className="p-8 relative">
-            <h1 className="text-center text-5xl font-bold mb-4">Community Challenges</h1>
-            <p className="text-center text-xl text-muted-foreground mb-12">Join a challenge and build your emotional wellness streak. Your User ID: {userId}</p>
-            <div className="grid grid-cols-1 md:grid-cols-2 lg:grid-cols-3 gap-6">
-                {challenges.map(challenge => {
-                    const userHasJoined = !!userChallenges[challenge.id];
-                    const userStreak = userHasJoined ? userChallenges[challenge.id].currentStreak : 0;
-                    const canCompleteToday = userHasJoined && userChallenges[challenge.id].lastCompletedDate !== new Date().toISOString().slice(0, 10);
 
-                    return (
-                        <CardContainer key={challenge.id} containerClassName="w-full h-full p-0">
-                            <CardBody className="bg-card text-card-foreground rounded-xl shadow-lg border border-border flex flex-col justify-between p-6 w-full h-full">
-                                <div>
-                                    <CardItem translateZ="50">
-                                        <h2 className="text-2xl font-bold">{challenge.title}</h2>
-                                    </CardItem>
-                                    <CardItem translateZ="60">
-                                        <p className="text-muted-foreground mt-2">{challenge.description}</p>
-                                    </CardItem>
-                                    <div className="space-y-4 mt-4">
-                                        <CardItem translateZ="40">
-                                            <div className="text-lg font-semibold">Reward: <span className="text-primary">{challenge.reward}</span></div>
-                                        </CardItem>
-                                        <CardItem translateZ="30">
-                                            <div className="flex items-center text-lg">
-                                                Your Streak: <span className="ml-2 font-bold text-accent-foreground">{userStreak}</span>
-                                                <span className="ml-1 text-accent-foreground">🔥</span>
-                                            </div>
-                                        </CardItem>
-                                    </div>
-                                </div>
-                                <CardItem translateZ="20" className="mt-6">
-                                    {!userHasJoined ? (
-                                        <Button
-                                            onClick={() => handleJoinChallenge(challenge.id)}
-                                            className="w-full"
-                                            variant="default"
-                                        >
-                                            Join Challenge
-                                        </Button>
-                                    ) : (
-                                        <Button
-                                            onClick={() => handleCompleteDay(challenge.id)}
-                                            disabled={!canCompleteToday}
-                                            className={cn(
-                                                "w-full",
-                                                canCompleteToday ? "" : "opacity-50 cursor-not-allowed"
-                                            )}
-                                            variant={canCompleteToday ? "default" : "secondary"}
-                                        >
-                                            {canCompleteToday ? "Complete Today" : "Completed!"}
-                                        </Button>
-                                    )}
-                                </CardItem>
-                            </CardBody>
-                        </CardContainer>
-                    );
-                })}
->>>>>>> 4cdb9a72
             </div>
             <BackgroundBeams className="absolute top-0 left-0 w-full h-full -z-10 pointer-events-none" />
         </div>
