'use client'
import React, { useState, useEffect } from 'react';
import { CardContainer, CardBody, CardItem } from "@/components/ui/3d-card";
import { Button } from "@/components/ui/button";
import { twMerge } from 'tailwind-merge';
import { BackgroundBeams } from "@/components/ui/BackgroundBeams";
// Define the shape of our data
interface Challenge {
    id: string;
    title: string;
    description: string;
    reward: string;
}

interface UserChallenge {
    challengeId: string;
    currentStreak: number;
    lastCompletedDate: string;
}

const cn = (...classNames: any[]) => twMerge(classNames);
const mockChallenges: Challenge[] = [
    { id: '1', title: 'Daily Gratitude', description: 'Write down three things you are grateful for each day.', reward: 'A sense of calm' },
    { id: '2', title: 'Mindful Breathing', description: 'Practice 5 minutes of focused breathing.', reward: 'Reduced stress' },
    { id: '3', title: 'Positive Affirmations', description: 'Repeat a positive affirmation to yourself.', reward: 'Increased confidence' },
    { id: '4', title: 'Random Acts of Kindness', description: 'Perform a kind act for someone else.', reward: 'Boosted mood' },
    { id: '5', title: 'Digital Detox', description: 'Spend one hour without any digital devices.', reward: 'Mental clarity' },
    { id: '6', title: 'Nature Walk', description: 'Take a 20-minute walk outside.', reward: 'Improved focus' },
];

export const Challenges = () => {
    const [challenges, setChallenges] = useState<Challenge[]>(mockChallenges);
    const [userChallenges, setUserChallenges] = useState<{ [key: string]: UserChallenge }>({});
    const [userId, setUserId] = useState<string | null>('mock-user-1234');
    const [loading, setLoading] = useState<boolean>(false);
    const handleJoinChallenge = (challengeId: string) => {
        setUserChallenges(prev => ({
            ...prev,
            [challengeId]: { challengeId, currentStreak: 0, lastCompletedDate: '' }
        }));
    };

    const handleCompleteDay = (challengeId: string) => {
        const today = new Date().toISOString().slice(0, 10);
        setUserChallenges(prev => {
            const currentData = prev[challengeId];
            if (currentData.lastCompletedDate === today) {
                return prev;
            }
            return {
                ...prev,
                [challengeId]: {
                    ...currentData,
                    currentStreak: currentData.currentStreak + 1,
                    lastCompletedDate: today
                }
            };
        });
    };

    if (loading) {
        return <div className="text-center text-white text-xl">Loading challenges...</div>;
    }

    if (!userId) {
        return <div className="text-center text-white text-xl">Please wait, authenticating...</div>;
    }

    return (
        <div className="p-8 relative">
            <h1 className="text-center text-5xl font-bold mb-4">Community Challenges</h1>
            <p className="text-center text-xl text-muted-foreground mb-12">Join a challenge and build your emotional wellness streak. Your User ID: {userId}</p>
            <div className="grid grid-cols-1 md:grid-cols-2 lg:grid-cols-3 gap-6">
                {challenges.map(challenge => {
                    const userHasJoined = !!userChallenges[challenge.id];
                    const userStreak = userHasJoined ? userChallenges[challenge.id].currentStreak : 0;
                    const canCompleteToday = userHasJoined && userChallenges[challenge.id].lastCompletedDate !== new Date().toISOString().slice(0, 10);

                    return (
<<<<<<< HEAD
                        <CardContainer key={challenge.id} containerClassName="w-full h-full p-0">
                            <CardBody className="bg-card text-card-foreground rounded-xl shadow-lg border border-border flex flex-col justify-between p-6 w-full h-full">
                                <div>
                                    <CardItem translateZ="50">
                                        <h2 className="text-2xl font-bold">{challenge.title}</h2>
                                    </CardItem>
                                    <CardItem translateZ="60">
                                        <p className="text-muted-foreground mt-2">{challenge.description}</p>
                                    </CardItem>
                                    <div className="space-y-4 mt-4">
                                        <CardItem translateZ="40">
                                            <div className="text-lg font-semibold">Reward: <span className="text-primary">{challenge.reward}</span></div>
                                        </CardItem>
                                        <CardItem translateZ="30">
                                            <div className="flex items-center text-lg">
                                                Your Streak: <span className="ml-2 font-bold text-accent-foreground">{userStreak}</span>
                                                <span className="ml-1 text-accent-foreground">🔥</span>
                                            </div>
                                        </CardItem>
                                    </div>
                                </div>
                                <CardItem translateZ="20" className="mt-6">
=======
                        <CardContainer key={challenge.id} containerClassName="py-2 flex items-center justify-center" className="w-full">
                            <CardBody className="bg-card text-card-foreground relative group/card w-full max-w-sm h-auto rounded-xl p-6 border">
                                <CardItem
                                    translateZ="50"
                                    className="text-xl font-bold text-card-foreground mb-2"
                                >
                                    {challenge.title}
                                </CardItem>
                                <CardItem
                                    as="p"
                                    translateZ="60"
                                    className="text-muted-foreground text-sm max-w-sm mt-2 mb-4"
                                >
                                    {challenge.description}
                                </CardItem>
                                <CardItem translateZ="40" className="w-full mt-4">
                                    <div className="text-lg font-semibold">Reward: <span className="text-purple-400">{challenge.reward}</span></div>
                                </CardItem>
                                <CardItem translateZ="30" className="w-full mt-2 mb-6">
                                    <div className="flex items-center text-lg">
                                        Your Streak: <span className="ml-2 font-bold text-yellow-400">{userStreak}</span>
                                        <span className="ml-1 text-yellow-400">🔥</span>
                                    </div>
                                </CardItem>
                                <CardItem
                                    translateZ={20}
                                    as="div"
                                    className="w-full mt-auto"
                                >
>>>>>>> 12f76dba
                                    {!userHasJoined ? (
                                        <Button
                                            onClick={() => handleJoinChallenge(challenge.id)}
                                            className="w-full"
<<<<<<< HEAD
                                            variant="default"
=======
>>>>>>> 12f76dba
                                        >
                                            Join Challenge
                                        </Button>
                                    ) : (
                                        <Button
                                            onClick={() => handleCompleteDay(challenge.id)}
                                            disabled={!canCompleteToday}
                                            className={cn(
<<<<<<< HEAD
                                                "w-full",
                                                canCompleteToday ? "" : "opacity-50 cursor-not-allowed"
=======
                                                "w-full font-bold",
                                                !canCompleteToday && "cursor-not-allowed"
>>>>>>> 12f76dba
                                            )}
                                            variant={canCompleteToday ? "default" : "secondary"}
                                        >
                                            {canCompleteToday ? "Complete Today" : "Completed!"}
                                        </Button>
                                    )}
                                </CardItem>
                            </CardBody>
                        </CardContainer>
                    );
                })}
            </div>
            <BackgroundBeams className="absolute top-0 left-0 w-full h-full -z-10 pointer-events-none" />
        </div>
    );
};
export default Challenges;<|MERGE_RESOLUTION|>--- conflicted
+++ resolved
@@ -1,5 +1,6 @@
 'use client'
 import React, { useState, useEffect } from 'react';
+import { CardContainer, CardBody, CardItem } from "@/components/ui/3d-card";
 import { CardContainer, CardBody, CardItem } from "@/components/ui/3d-card";
 import { Button } from "@/components/ui/button";
 import { twMerge } from 'tailwind-merge';
@@ -77,7 +78,6 @@
                     const canCompleteToday = userHasJoined && userChallenges[challenge.id].lastCompletedDate !== new Date().toISOString().slice(0, 10);
 
                     return (
-<<<<<<< HEAD
                         <CardContainer key={challenge.id} containerClassName="w-full h-full p-0">
                             <CardBody className="bg-card text-card-foreground rounded-xl shadow-lg border border-border flex flex-col justify-between p-6 w-full h-full">
                                 <div>
@@ -100,45 +100,11 @@
                                     </div>
                                 </div>
                                 <CardItem translateZ="20" className="mt-6">
-=======
-                        <CardContainer key={challenge.id} containerClassName="py-2 flex items-center justify-center" className="w-full">
-                            <CardBody className="bg-card text-card-foreground relative group/card w-full max-w-sm h-auto rounded-xl p-6 border">
-                                <CardItem
-                                    translateZ="50"
-                                    className="text-xl font-bold text-card-foreground mb-2"
-                                >
-                                    {challenge.title}
-                                </CardItem>
-                                <CardItem
-                                    as="p"
-                                    translateZ="60"
-                                    className="text-muted-foreground text-sm max-w-sm mt-2 mb-4"
-                                >
-                                    {challenge.description}
-                                </CardItem>
-                                <CardItem translateZ="40" className="w-full mt-4">
-                                    <div className="text-lg font-semibold">Reward: <span className="text-purple-400">{challenge.reward}</span></div>
-                                </CardItem>
-                                <CardItem translateZ="30" className="w-full mt-2 mb-6">
-                                    <div className="flex items-center text-lg">
-                                        Your Streak: <span className="ml-2 font-bold text-yellow-400">{userStreak}</span>
-                                        <span className="ml-1 text-yellow-400">🔥</span>
-                                    </div>
-                                </CardItem>
-                                <CardItem
-                                    translateZ={20}
-                                    as="div"
-                                    className="w-full mt-auto"
-                                >
->>>>>>> 12f76dba
                                     {!userHasJoined ? (
                                         <Button
                                             onClick={() => handleJoinChallenge(challenge.id)}
                                             className="w-full"
-<<<<<<< HEAD
                                             variant="default"
-=======
->>>>>>> 12f76dba
                                         >
                                             Join Challenge
                                         </Button>
@@ -147,13 +113,8 @@
                                             onClick={() => handleCompleteDay(challenge.id)}
                                             disabled={!canCompleteToday}
                                             className={cn(
-<<<<<<< HEAD
                                                 "w-full",
                                                 canCompleteToday ? "" : "opacity-50 cursor-not-allowed"
-=======
-                                                "w-full font-bold",
-                                                !canCompleteToday && "cursor-not-allowed"
->>>>>>> 12f76dba
                                             )}
                                             variant={canCompleteToday ? "default" : "secondary"}
                                         >
