--- conflicted
+++ resolved
@@ -9,12 +9,7 @@
 import  Slider  from '../../components/ui/slider';
 
 
-<<<<<<< HEAD
 
-
-=======
-<ArrowLeft />
->>>>>>> ed324a65
 function Onboarding() {
     
     const sentences = [
